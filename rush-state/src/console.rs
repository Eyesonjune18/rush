use std::fmt::Debug;
use std::io::{stdout, Stdout};
use std::sync::atomic::{AtomicBool, Ordering};
use std::sync::{Arc, RwLock};
use std::thread;

use anyhow::Result;
use bitflags::bitflags;
use crossterm::cursor;
use crossterm::event::{self, DisableMouseCapture, Event, KeyCode, KeyModifiers};
use crossterm::execute;
use crossterm::terminal::{
    disable_raw_mode, enable_raw_mode, Clear, ClearType, EnterAlternateScreen, LeaveAlternateScreen,
};
use ratatui::backend::CrosstermBackend;
use ratatui::layout::{Alignment, Constraint, Direction, Layout, Rect};
use ratatui::style::{Color, Modifier, Style};
use ratatui::text::{Span, Spans, Text};
use ratatui::widgets::{Block, Borders, Paragraph, Wrap};
use ratatui::{Frame, Terminal};

use crate::shell::Shell;

// Macros for printing to the TUI console
#[macro_export]
macro_rules! show {
    ($console:expr, $($arg:tt)*) => {
        $console.print(&::std::format!($($arg)*))
    };
}

#[macro_export]
macro_rules! showln {
    ($console:expr $(,)?) => {
        $console.println("")
    };

    ($console:expr, $($arg:tt)*) => {
        $console.println(&::std::format!($($arg)*))
    };
}

// Represents an action that the handler instructs the REPL (Console.read_line()) to perform
// Allows for some actions to be performed in the handler and some to be performed in the REPL
enum ReplAction {
    // Instruction to return the line buffer to the shell and perform any necessary cleanup
    Return,
    // Instruction to exit the shell
    Exit,
    // Instruction to do nothing except update the TUI
    RedrawFrame,
    // Instruction to do nothing
    Ignore,
}

// Switch between "BACKSPACE" and "DELETE" keypresses for ConsoleData.remove_char()
#[derive(PartialEq)]
enum RemoveMode {
    Backspace,
    Delete,
}

// Represents a variety of switchable modes for clearing the TUI console/frame
// * Not to be confused with crossterm::terminal::ClearType
bitflags! {
    struct ClearMode: u8 {
        const OUTPUT = 0b00000001;
        const LINE = 0b00000010;
    }
}

// Represents either a "history up" or "history down" keypress (arrow keys)
#[derive(PartialEq)]
enum HistoryDirection {
    Up,
    Down,
}

// Represents the TUI console
pub struct Console<'a> {
    terminal: Terminal<CrosstermBackend<Stdout>>,
    data: ConsoleData<'a>,
}

#[derive(Debug)]
struct History {
    // The history index stored when the user is scrolling through the command history
    index: usize,
    // If the user is scrolling through the command history, this stores the original line buffer and cursor position so they can be restored if needed
    line_buffer: String,
    cursor_index: usize,
}

// Represents all data stored in the TUI console, excluding the Terminal
// * This is done because most methods do not need to access the Console.terminal and it can cause issues with borrowing
struct ConsoleData<'a> {
    // ? Should this be an Option<Spans>?
    prompt: Spans<'a>,
    // ? What is the actual name of this?
    prompt_tick: Span<'a>,
    // An index to the Span of the tick next to the most recently executed command
    // Used to recolor the tick based on the success of the command
    // * If the tick index is None, then no command has been executed yet
    success_tick_index: Option<usize>,
    // The line buffer for the prompt panel
    line_buffer: String,
    // The framebuffer for the output panel
    output_buffer: Text<'a>,
    // The framebuffer for the debug panel
    debug_buffer: Text<'a>,
    // The index of the cursor in the line buffer
    cursor_index: usize,
    // If the line buffer can autocomplete to a command from the history, this stores the characters that will be added if the user presses TAB
<<<<<<< HEAD
    autocomplete_buffer: Arc<RwLock<Option<String>>>,
    // If the user is scrolling through the command history, this stores the original line buffer and cursor position so they can be restored if needed
    history_buffer: Option<(String, usize)>,
    // The history index stored when the user is scrolling through the command history
    history_index: Option<usize>,
=======
    autocomplete_buffer: Option<String>,
    // Information to be stored while the user is looking through history
    history: Option<History>,
>>>>>>> 89f40d09
    // The number of lines that have been scrolled down in the output panel
    scroll: usize,
    // Whether or not to show the debug panel
    debug_mode: bool,
}

pub static RAW_MODE: AtomicBool = AtomicBool::new(false);
pub fn restore_terminal() {
    if !RAW_MODE.load(Ordering::Acquire) {
        return;
    }
    disable_raw_mode().unwrap();
    execute!(
        stdout(),
        LeaveAlternateScreen,
        cursor::MoveTo(0, 0),
        cursor::Show,
        Clear(ClearType::All)
    )
    .unwrap();
    RAW_MODE.store(false, Ordering::Release);
}

impl Console<'static> {
    // Reads a line of input from the user
    // Handles all TUI interaction between the user and the prompt
    pub fn read_line(console_ref: &Arc<RwLock<Self>>, shell: &mut Shell) -> Result<String> {
        {
            let mut console = console_ref.write().unwrap();
            console.data.update_output_tick(shell);
            console.data.update_prompt(shell);
            console.data.update_debug(shell);
            console.draw_frame(true)?;
        }

        loop {
            // console is unlocked while blocking here to allow the autocomplete to update
            let event = event::read()?;
            let mut console = console_ref.write().unwrap();
            let action = console.handle_event(event, shell)?;

            match action {
                ReplAction::Return => {
                    // Make sure that there is an extra line of space between the last line of output and the command output
                    console.data.enforce_spacing();

                    // Save the line buffer for returning and reset it to make way for the next Console.read_line() call
                    let line = console.data.line_buffer.clone();
                    console.data.reset_line_buffer();

                    // Clear the history buffer and index
<<<<<<< HEAD
                    console.data.history_buffer = None;
                    console.data.history_index = None;
=======
                    self.data.history = None;
>>>>>>> 89f40d09

                    // Clear the autocomplete buffer
                    *console.data.autocomplete_buffer.write().unwrap() = None;

                    // Save the line buffer as part of the output buffer, along with a tick which will be colored grey at first
                    // while the command is executing, and then green or red depending on the eventual success or failure of the command
                    console.data.success_tick_index = Some(console.data.output_buffer.lines.len());
                    let mut line_spans = Spans::from(vec![
                        Span::styled(
                            "❯ ",
                            Style::default()
                                .fg(Color::DarkGray)
                                .add_modifier(Modifier::BOLD),
                        ),
                        Span::styled(line.clone(), Style::default().fg(Color::LightYellow)),
                    ]);

                    // TODO: Change this to line_spans.patch_style() once the ratatui PR is merged
                    for span in &mut line_spans.0 {
                        span.style = span
                            .style
                            .patch(Style::default().add_modifier(Modifier::ITALIC));
                    }

                    console.data.append_spans_newline(line_spans);

                    // Draw the frame with the new output
                    console.data.update_debug(shell);
                    console.draw_frame(true)?;

                    return Ok(line);
                }
                ReplAction::Exit => console.exit(0),
                ReplAction::RedrawFrame => {
                    console.data.update_autocomplete(shell, console_ref.clone());
                    console.data.update_debug(shell);
                    console.draw_frame(false)?;
                }
                ReplAction::Ignore => (),
            }
        }
    }
}

impl<'a> Console<'a> {
    pub fn new() -> Result<Self> {
        let backend = CrosstermBackend::new(stdout());
        let terminal = Terminal::new(backend)?;

        Ok(Self {
            terminal,
            data: ConsoleData::new(),
        })
    }

    // Enters the TUI console
    pub fn enter(&mut self) -> Result<()> {
        enable_raw_mode()?;
        // ? Is mouse capture enabled by default?
        execute!(
            self.terminal.backend_mut(),
            EnterAlternateScreen,
            DisableMouseCapture
        )?;
        self.terminal.show_cursor()?;

        RAW_MODE.store(true, Ordering::Release);
        self.clear(ClearMode::LINE)
    }

    // Closes the TUI console and exits the program
    // * Error handling here is unnecessary because the program is exiting
    // TODO: This assumption may need to be reevaluated in the future
    pub fn exit(&mut self, code: i32) {
        restore_terminal();
        // TODO: Exiting ignores drops, which may be problematic
        std::process::exit(code);
    }

    // Handles a key event by queueing appropriate commands based on the given keypress
    fn handle_event(&mut self, event: Event, shell: &Shell) -> Result<ReplAction> {
        // TODO: Break up event handling into separate functions for different event categories
        match event {
            Event::Key(event) => {
                match (event.modifiers, event.code) {
                    (KeyModifiers::NONE | KeyModifiers::SHIFT, KeyCode::Char(c)) => {
                        self.data.insert_char(c)
                    }
                    (KeyModifiers::NONE, KeyCode::Backspace) => {
                        self.data.remove_char(RemoveMode::Backspace)
                    }
                    (KeyModifiers::NONE, KeyCode::Delete) => {
                        self.data.remove_char(RemoveMode::Delete)
                    }
                    (KeyModifiers::NONE, KeyCode::Left) => self.data.move_cursor_left(),
                    (KeyModifiers::NONE, KeyCode::Right) => self.data.move_cursor_right(),
                    (KeyModifiers::ALT, KeyCode::Left) => self.data.seek_cursor_left(),
                    (KeyModifiers::ALT, KeyCode::Right) => self.data.seek_cursor_right(),
                    (KeyModifiers::NONE, KeyCode::Enter) if !self.data.line_buffer.is_empty() => {
                        return Ok(ReplAction::Return)
                    }
                    (KeyModifiers::SHIFT, KeyCode::Up) => self.data.scroll_up(),
                    (KeyModifiers::SHIFT, KeyCode::Down) => self.data.scroll_down(),
                    (KeyModifiers::NONE, KeyCode::Up) => {
                        self.data.scroll_history(HistoryDirection::Up, shell)?
                    }
                    (KeyModifiers::NONE, KeyCode::Down) => {
                        self.data.scroll_history(HistoryDirection::Down, shell)?
                    }
                    (KeyModifiers::NONE, KeyCode::Tab) => self.data.autocomplete_line(),
                    (KeyModifiers::CONTROL, KeyCode::Char('c')) => return Ok(ReplAction::Exit),
                    (KeyModifiers::CONTROL, KeyCode::Char('l')) => self.clear(ClearMode::OUTPUT)?,
                    (KeyModifiers::CONTROL, KeyCode::Char('u')) => self.clear(ClearMode::LINE)?,
                    // TODO: Make this a toggle method
                    (KeyModifiers::CONTROL, KeyCode::Char('d')) => {
                        self.data.debug_mode = !self.data.debug_mode
                    }
                    _ => return Ok(ReplAction::Ignore),
                }
            }
            // $ This seems like a crappy solution to prevent the Resize event from being ignored
            Event::Resize(_, _) => (),
            _ => return Ok(ReplAction::Ignore),
        }

        // ensure the user appears to be typing out the autocompletion
        let mut autocomplete_buffer = self.data.autocomplete_buffer.write().unwrap();
        if autocomplete_buffer
            .as_ref()
            .and_then(|buffer| buffer.chars().next())
            == self.data.line_buffer.chars().last()
        {
            // quick-update the autocomplete:
            // getting a real autocompletion might be expensive as it relies on plugins to do calculations
            // instead, we can just guess that it will be the same and allow it to update later
            if let Some(ref mut buffer) = *autocomplete_buffer {
                if !buffer.is_empty() {
                    buffer.remove(0);
                }
            }
        } else {
            // user is not typing out our suggestion, clear it and update it later
            *autocomplete_buffer = None;
        }

        Ok(ReplAction::RedrawFrame)
    }

    // Updates the TUI frame
    // ? Should the autoscroll parameter use a custom type for readability?
    pub fn draw_frame(&mut self, autoscroll: bool) -> Result<()> {
        self.terminal
            .draw(|f| self.data.generate_frame(f, autoscroll))?;
        Ok(())
    }

    // Clears the screen and the line buffer and reprompts the user
    fn clear(&mut self, mode: ClearMode) -> Result<()> {
        // Clear the output panel
        if mode.contains(ClearMode::OUTPUT) {
            self.data.output_buffer = Text::default();
        }

        if mode.contains(ClearMode::LINE) {
            self.data.reset_line_buffer();
            self.data.cursor_index = 0;
        }

        Ok(())
    }

    // Clears the output panel
    // * This is a public wrapper for the clear() method
    pub fn clear_output(&mut self) -> Result<()> {
        self.clear(ClearMode::OUTPUT)
    }

    // Prints a line of text to the console
    // TODO: Probably make this a macro in the future, but for now just make it use &str or String
    // TODO: Make lazy execution version of this, or a lazy execution mode
    pub fn println(&mut self, text: &str) {
        self.data.append_str_newline(text);
        _ = self.draw_frame(true)
    }

    // Prints a line of text to the console without a newline
    pub fn print(&mut self, text: &str) {
        self.data.append_str(text);
        _ = self.draw_frame(true)
    }
}

impl Drop for Console<'_> {
    fn drop(&mut self) {
        restore_terminal();
    }
}

impl<'a> ConsoleData<'a> {
    fn new() -> Self {
        Self {
            prompt: Spans::default(),
            prompt_tick: Span::styled(
                "❯ ",
                Style::default()
                    .add_modifier(Modifier::BOLD)
                    .fg(Color::LightGreen),
            ),
            success_tick_index: None,
            line_buffer: String::new(),
            output_buffer: Text::default(),
            debug_buffer: Text::default(),
            cursor_index: 0,
<<<<<<< HEAD
            autocomplete_buffer: Arc::new(RwLock::new(None)),
            history_buffer: None,
            history_index: None,
=======
            autocomplete_buffer: None,
            history: None,
>>>>>>> 89f40d09
            scroll: 0,
            debug_mode: false,
        }
    }

    // Recolors the command output tick based on the command's exit status
    fn update_output_tick(&mut self, shell: &Shell) {
        // Get the tick from the output buffer
        // If the tick exists, it will be the first Span in the indexed Spans
        let tick = {
            if let Some(index) = self.success_tick_index {
                if let Some(line) = self.output_buffer.lines.get_mut(index) {
                    line.0.first_mut()
                } else {
                    return;
                }
            } else {
                return;
            }
        };

        let color = match shell.success() {
            true => Color::LightGreen,
            false => Color::LightRed,
        };

        // * If the tick is None, this is an extraneous call made before a command has been executed, and should be ignored
        if let Some(tick) = tick {
            tick.style = tick.style.fg(color);
        }
    }

    // Updates the prompt panel header based on the current shell state (USER, CWD, etc)
    // TODO: This will eventually need to not be hard-coded to allow for user customization
    fn update_prompt(&mut self, shell: &Shell) {
        let mut span_list = Vec::new();

        let home = shell.env().HOME();
        let truncation = shell.config().truncation_factor;
        // $ RGB values do not work on some terminals
        let user = Span::styled(
            shell.env().USER().clone(),
            Style::default()
                .fg(Color::Rgb(0, 150, 255))
                .add_modifier(Modifier::BOLD),
        );
        let cwd = Span::styled(
            shell.env().CWD().collapse(home, truncation),
            Style::default()
                .fg(Color::Rgb(0, 255, 0))
                .add_modifier(Modifier::BOLD),
        );

        span_list.push(user);
        span_list.push(Span::from(" on "));
        span_list.push(cwd);

        self.prompt = Spans::from(span_list);

        // Color the prompt tick based on the last shell command's exit status
        match shell.success() {
            true => self.prompt_tick.style = self.prompt_tick.style.fg(Color::LightGreen),
            false => self.prompt_tick.style = self.prompt_tick.style.fg(Color::LightRed),
        }
    }

    // Updates the debug panel header based on the current shell state (USER, CWD, etc)
    fn update_debug(&mut self, shell: &Shell) {
        // Tracked items:
        // Console.line_buffer
        // Console.cursor_index
        // Console.autocomplete_buffer
        // Console.history_buffer
        // Console.history_index
        // Console.output_buffer.length
        // Console.scroll

        // Shell.config.truncation_factor
        // Shell.config.history_limit
        // Shell.config.show_errors

        // Shell.environment.USER
        // Shell.environment.HOME
        // Shell.environment.CWD

        let key_style = Style::default().add_modifier(Modifier::BOLD);
        let value_style = Style::default().fg(Color::LightGreen);

        let get_spans = |key, value: &dyn Debug| {
            Spans::from(vec![
                Span::styled(key, key_style),
                Span::styled(format!(" {:?}", value), value_style),
            ])
        };

        let line_buffer = get_spans("LINE BUFFER:", &self.line_buffer);
        let cursor_index = get_spans("CURSOR INDEX:", &self.cursor_index);
<<<<<<< HEAD
        let autocomplete_buffer = get_spans(
            "AUTOCOMPLETE BUFFER:",
            &self.autocomplete_buffer.read().unwrap(),
        );
        let history_buffer = get_spans("HISTORY BUFFER:", &self.history_buffer);
        let history_index = get_spans("HISTORY INDEX:", &self.history_index);
=======
        let autocomplete_buffer = get_spans("AUTOCOMPLETE BUFFER:", &self.autocomplete_buffer);
        let history = get_spans("HISTORY:", &self.history);
>>>>>>> 89f40d09
        let output_buffer_length =
            get_spans("OUTPUT BUFFER LENGTH:", &self.output_buffer.lines.len());
        let scroll = get_spans("SCROLL:", &self.scroll);

        let truncation = get_spans("PROMPT TRUNCATION:", &shell.config().truncation_factor);
        let history_limit = get_spans("HISTORY LIMIT:", &shell.config().history_limit);
        let show_errors = get_spans("SHOW ERRORS:", &shell.config().show_errors);

        let user = get_spans("USER:", &shell.env().USER());
        let home = get_spans("HOME:", &shell.env().HOME());
        let cwd = get_spans("CWD:", &shell.env().CWD());

        let config = get_spans("CWD:", &format!("{:?}", shell.config()));

        self.debug_buffer = Text::from(vec![
            line_buffer,
            cursor_index,
            autocomplete_buffer,
            history,
            output_buffer_length,
            scroll,
            Spans::default(),
            truncation,
            history_limit,
            show_errors,
            Spans::default(),
            user,
            home,
            cwd,
            Spans::default(),
            config,
        ])
    }

    // Updates the autocomplete buffer to provide a suggestion for the current line buffer
    fn update_autocomplete(&mut self, shell: &Shell, console: Arc<RwLock<Console<'static>>>) {
        let autocomplete_buffer = self.autocomplete_buffer.clone();
        let mut plugins = shell.plugins.clone();
        let command_history = shell.command_history.clone();
        let line_buffer = self.line_buffer.clone();

        // spawn a thread to handle intensive actions like calling plugins, etc
        thread::spawn(move || {
            if !line_buffer.is_empty() {
                // ask plugins for completion
                if let Some(completion) = plugins
                    .request_autocomplete(line_buffer.clone())
                    .into_iter()
                    .next()
                {
                    *autocomplete_buffer.write().unwrap() = Some(completion);
                    console.write().unwrap().draw_frame(false).unwrap();
                    return;
                }

                // If the current line buffer matches any of the commands in the history, put the rest of the command in the autocomplete buffer
                // Otherwise, clear the autocomplete buffer
                for command in command_history {
                    if command.starts_with(&line_buffer) && command != line_buffer {
                        let rest_of_command = command.strip_prefix(&line_buffer).unwrap();
                        *autocomplete_buffer.write().unwrap() = Some(rest_of_command.to_string());
                        console.write().unwrap().draw_frame(false).unwrap();
                        return;
                    }
                }
            }

            *autocomplete_buffer.write().unwrap() = None;
            console.write().unwrap().draw_frame(false).unwrap();
        });
    }

    // Generates a TUI frame based on the prompt/line buffer and output buffer
    // ? Is there a way to make this a method to avoid passing in a ton of parameters?
    fn generate_frame(&mut self, f: &mut Frame<CrosstermBackend<Stdout>>, autoscroll: bool) {
        let prompt_borders = Block::default()
            .borders(Borders::ALL)
            .title(self.prompt.clone());
        let output_borders = |title| {
            Block::default()
                .borders(Borders::ALL ^ Borders::BOTTOM)
                .title(Span::styled(
                    title,
                    Style::default()
                        .fg(Color::LightCyan)
                        .add_modifier(Modifier::BOLD),
                ))
        };

        let mut line = Spans::from(vec![
            self.prompt_tick.clone(),
            Span::from(self.line_buffer.clone()),
        ]);
        if let Some(ref autocomplete) = *self.autocomplete_buffer.read().unwrap() {
            line.0.push(Span::styled(
                autocomplete.clone(),
                Style::default().add_modifier(Modifier::ITALIC | Modifier::DIM),
            ));
        }

        // Create a Paragraph widget for the prompt panel
        let prompt_widget = Paragraph::new(line)
            .block(prompt_borders)
            .style(Style::default())
            .alignment(Alignment::Left)
            .wrap(Wrap { trim: false });

        // Create a Paragraph widget for the output panel
        let output_widget = Paragraph::new(self.output_buffer.clone())
            .block(output_borders("Output"))
            .style(Style::default())
            .alignment(Alignment::Left)
            .wrap(Wrap { trim: false });

        // Split the terminal into two windows, one for the command output, and one for the prompt
        // The output window takes up the top 85% of the terminal, and the prompt window takes up the bottom 15%
        // If the debug panel is enabled, the output window will be split in 60/40 sections
        let (mut output_area, prompt_area) = {
            let chunks = Layout::default()
                .direction(Direction::Vertical)
                .constraints([Constraint::Percentage(85), Constraint::Percentage(15)])
                .split(f.size());
            (chunks[0], chunks[1])
        };

        // If autoscroll is enabled, scroll to the bottom of the output buffer
        if autoscroll {
            self.scroll_to_bottom(output_area.height as usize)
        }

        // If the debug panel is enabled, subdivide the output window
        if self.debug_mode {
            let (new_output_area, debug_area) = {
                let chunks = Layout::default()
                    .direction(Direction::Horizontal)
                    .constraints([Constraint::Percentage(60), Constraint::Percentage(40)])
                    .split(output_area);
                (chunks[0], chunks[1])
            };

            output_area = new_output_area;

            // Create a Paragraph widget for the debug panel
            let debug_widget = Paragraph::new(self.debug_buffer.clone())
                .block(output_borders("Debug"))
                .style(Style::default())
                .alignment(Alignment::Left)
                .wrap(Wrap { trim: false });

            // Render the debug panel widget
            if self.debug_mode {
                f.render_widget(debug_widget, debug_area)
            }
        }

        // Render the default widgets
        f.render_widget(prompt_widget, prompt_area);
        f.render_widget(output_widget.scroll((self.scroll as u16, 0)), output_area);

        // Render the cursor
        let (cursor_x, cursor_y) = Self::cursor_coord(self.cursor_index, prompt_area);
        f.set_cursor(cursor_x, cursor_y);
    }

    // Scrolls down the output panel by one line
    fn scroll_down(&mut self) {
        let max_scroll = self.output_buffer.lines.len();
        if self.scroll < max_scroll {
            self.scroll = self.scroll.saturating_add(1);
        }
    }

    // Scrolls up the output panel by one line
    fn scroll_up(&mut self) {
        self.scroll = self.scroll.saturating_sub(1);
    }

    // Automatically scrolls to the bottom of the output panel text
    fn scroll_to_bottom(&mut self, output_panel_height: usize) {
        // * The -3 for is a bottom margin
        // TODO: Make the bottom margin configurable
        let output_panel_height = output_panel_height.saturating_sub(3);
        self.scroll = self
            .output_buffer
            .lines
            .len()
            .saturating_sub(output_panel_height);
    }

    // Scrolls through the Shell's command history
    // $ This might be confused with scrolling the output panel, so maybe rename it?
    fn scroll_history(&mut self, direction: HistoryDirection, shell: &Shell) -> Result<()> {
        use HistoryDirection::*;
        let history = shell.history();
        // If the history is empty, do nothing
        if history.is_empty() {
            return Ok(());
        }

        let history_get = |index: usize| {
            history
                .get(index)
                .expect("Tried to access non-existent command history")
        };

        let history_len = history.len();
        let history_last_index = history_len - 1;

        match &mut self.history {
            // If the user is already scrolling through the history, move the index in the appropriate direction
            // If they attempt to scroll past the end of the history, restore the original line buffer
            Some(History {
                index,
                line_buffer,
                cursor_index,
            }) => {
                match direction {
                    Up => {
                        // Prevent the user from scrolling out of bounds
                        let new_index = index.saturating_sub(1);
                        *index = new_index;
                        self.cursor_index = history_get(new_index).len();
                    }
                    Down => {
                        // If the user scrolls back past the start of the history, restore the original line buffer
                        // Otherwise, keep scrolling down as normal
                        if *index == history_last_index {
                            self.line_buffer = std::mem::take(line_buffer);
                            self.cursor_index = *cursor_index;
                            self.history = None;
                        } else {
                            let new_index = *index + 1;
                            *index = new_index;
                            self.cursor_index = history_get(new_index).len();
                        }
                    }
                }
            }
            // If the user is just starting to scroll through the history, start at the most recent history
            // If they attempt to scroll past the end of the history, do nothing
            None => {
                match direction {
                    Up => {
                        // * Bounds check is not needed in this case because it is guaranteed that history
                        // * contains at least one element due to the .is_empty() check
                        self.history = Some(History {
                            index: history_last_index,
                            line_buffer: self.line_buffer.clone(),
                            cursor_index: self.cursor_index,
                        });
                        self.cursor_index = history_get(history_last_index).len();
                    }
                    Down => return Ok(()),
                }
            }
        }

        // TODO: Change this to an actual error
        if let Some(History { index, .. }) = self.history {
            self.line_buffer = history_get(index).to_owned();
        }

        Ok(())
    }

    // Inserts a character at the cursor position
    fn insert_char(&mut self, c: char) {
        self.line_buffer.insert(self.cursor_index, c);
        self.move_cursor_right();
    }

    // Removes a character from the line buffer at the cursor position
    fn remove_char(&mut self, mode: RemoveMode) {
        use RemoveMode::*;
        match mode {
            Backspace => {
                if self.cursor_index > 0 {
                    self.line_buffer.remove(self.cursor_index - 1);
                    self.move_cursor_left();
                }
            }
            Delete => {
                if self.cursor_index < self.line_buffer.len() {
                    self.line_buffer.remove(self.cursor_index);
                }
            }
        }
    }

    // Moves the cursor left by one character, checking for bounds
    fn move_cursor_left(&mut self) {
        self.cursor_index = self.cursor_index.saturating_sub(1);
    }

    // Moves the cursor right by one character, checking for bounds
    fn move_cursor_right(&mut self) {
        if self.cursor_index < self.line_buffer.len() {
            self.cursor_index += 1;
        }
    }

    // Moves the cursor left by one word, checking for bounds
    fn seek_cursor_left(&mut self) {
        for i in (0..self.cursor_index).rev() {
            if self.is_word_boundary(i) {
                self.cursor_index = i;
                return;
            }
        }
    }

    // Moves the cursor right by one word, checking for bounds
    fn seek_cursor_right(&mut self) {
        for i in (self.cursor_index..=self.line_buffer.len()).skip(1) {
            if self.is_word_boundary(i) {
                self.cursor_index = i;
                return;
            }
        }
    }

    // Checks if the given index in the line buffer is a word boundary
    fn is_word_boundary(&self, index: usize) -> bool {
        let buffer = &self.line_buffer;
        if index == 0 || index == buffer.len() {
            return true;
        }

        if !buffer.is_char_boundary(index) {
            return false;
        }

        if buffer[index..]
            .chars()
            .next()
            .map_or(false, |c| !c.is_whitespace())
        {
            return false;
        }

        if let Some(c) = buffer[..index].chars().next_back() {
            if c != ' ' {
                return true;
            }
        }

        false
    }

    // Clears the line buffer and resets the cursor position
    fn reset_line_buffer(&mut self) {
        self.line_buffer.clear();
        self.cursor_index = 0;
    }

    // Appends a string to the output buffer, splitting it into Spans by newline characters so it is rendered properly
    fn append_str(&mut self, string: &str) {
        // Return early on an empty string to allow for safely unwrapping the first line
        if string.is_empty() {
            return;
        }

        // This code is awful so I will try to give my best description of it
        // First, we have to split the string into lines and convert them into Spans, because the Text type
        // does not render newline characters; instead, it requires that every line must be a separate Spans
        let mut spans = string.split('\n').map(str::to_owned).map(Spans::from);
        // To avoid automatically creating a new line before the text is printed (which would effectively forbid print!()-type behavior),
        // we have to append directly to the last Spans in the output buffer
        // So this line basically grabs the Vec<Span> from the first Spans (first line)
        let first_spans = spans.next().unwrap().0;

        // If the output buffer has any lines, we append the first line of the new text to the last line of the output buffer
        // Otherwise, we just push the first line of the new text to the output buffer in the form of a Spans,
        // so the first line of the new text isn't just skipped on an empty output buffer
        if let Some(last_line) = self.output_buffer.lines.last_mut() {
            last_line.0.extend(first_spans);
        } else {
            self.output_buffer.lines.push(Spans::from(first_spans));
        }

        // The rest of the lines (Spans) can then be appended to the output buffer as normal
        self.output_buffer.extend(spans)
    }

    // Appends a string to the next line of the output buffer
    fn append_str_newline(&mut self, string: &str) {
        self.append_str(string);
        self.append_newline()
    }

    // Appends a Spans to the output buffer
    #[allow(dead_code)]
    fn append_spans(&mut self, spans: Spans<'a>) {
        self.output_buffer.lines.extend([spans]);
    }

    // Appends a Spans to the output buffer, adding a newline after it
    fn append_spans_newline(&mut self, spans: Spans<'a>) {
        // TODO: Come up with a better name for this or merge it with append_newline() somehow
        self.output_buffer.lines.extend([spans, Spans::default()]);
    }

    // Appends a newline to the output buffer
    fn append_newline(&mut self) {
        self.output_buffer.lines.push(Spans::default());
    }

    // Ensures that there is an empty line at the end of the output buffer
    // * This is used to make the prompt always appear one line below the last line of output, just for cosmetic purposes
    fn enforce_spacing(&mut self) {
        if let Some(last_line) = self.output_buffer.lines.last_mut() {
            // TODO: Find a less ugly way to do this
            if !last_line.0.is_empty() && last_line.0.last() != Some(&Span::raw("")) {
                self.output_buffer.lines.push(Spans::default());
            }
        }
    }

    // Autocompletes the line buffer
    fn autocomplete_line(&mut self) {
        let mut buffer = self.autocomplete_buffer.write().unwrap();
        if let Some(ref mut autocompletion) = *buffer {
            self.line_buffer.push_str(autocompletion);
            self.cursor_index = self.line_buffer.len();
            *buffer = None;
        }
    }

    // Given the cursor index and the Rect of the prompt panel, returns the terminal cursor position
    // $ This only works on the first line due to soft-wrapping
    fn cursor_coord(cursor_index: usize, prompt_area: Rect) -> (u16, u16) {
        // Get the prompt panel width to determine the starting y-position of the cursor
        // * The -2 is to account for the left and right borders
        let prompt_width = prompt_area.width as usize - 2;
        // * The +1 is to account for the top border
        let prompt_y_coord = (prompt_area.y + 1) as usize;

        // Find the x and y offsets based on the cursor index
        let y_offset = cursor_index / prompt_width + prompt_y_coord;
        // * The +2 is to account for the prompt tick, and the space after the tick
        let x = (cursor_index + 3) % prompt_width;

        (x as u16, y_offset as u16)
    }
}<|MERGE_RESOLUTION|>--- conflicted
+++ resolved
@@ -111,17 +111,9 @@
     // The index of the cursor in the line buffer
     cursor_index: usize,
     // If the line buffer can autocomplete to a command from the history, this stores the characters that will be added if the user presses TAB
-<<<<<<< HEAD
     autocomplete_buffer: Arc<RwLock<Option<String>>>,
-    // If the user is scrolling through the command history, this stores the original line buffer and cursor position so they can be restored if needed
-    history_buffer: Option<(String, usize)>,
-    // The history index stored when the user is scrolling through the command history
-    history_index: Option<usize>,
-=======
-    autocomplete_buffer: Option<String>,
     // Information to be stored while the user is looking through history
     history: Option<History>,
->>>>>>> 89f40d09
     // The number of lines that have been scrolled down in the output panel
     scroll: usize,
     // Whether or not to show the debug panel
@@ -173,12 +165,7 @@
                     console.data.reset_line_buffer();
 
                     // Clear the history buffer and index
-<<<<<<< HEAD
-                    console.data.history_buffer = None;
-                    console.data.history_index = None;
-=======
-                    self.data.history = None;
->>>>>>> 89f40d09
+                    console.data.history = None;
 
                     // Clear the autocomplete buffer
                     *console.data.autocomplete_buffer.write().unwrap() = None;
@@ -392,14 +379,8 @@
             output_buffer: Text::default(),
             debug_buffer: Text::default(),
             cursor_index: 0,
-<<<<<<< HEAD
             autocomplete_buffer: Arc::new(RwLock::new(None)),
-            history_buffer: None,
-            history_index: None,
-=======
-            autocomplete_buffer: None,
             history: None,
->>>>>>> 89f40d09
             scroll: 0,
             debug_mode: false,
         }
@@ -497,17 +478,11 @@
 
         let line_buffer = get_spans("LINE BUFFER:", &self.line_buffer);
         let cursor_index = get_spans("CURSOR INDEX:", &self.cursor_index);
-<<<<<<< HEAD
         let autocomplete_buffer = get_spans(
             "AUTOCOMPLETE BUFFER:",
             &self.autocomplete_buffer.read().unwrap(),
         );
-        let history_buffer = get_spans("HISTORY BUFFER:", &self.history_buffer);
-        let history_index = get_spans("HISTORY INDEX:", &self.history_index);
-=======
-        let autocomplete_buffer = get_spans("AUTOCOMPLETE BUFFER:", &self.autocomplete_buffer);
         let history = get_spans("HISTORY:", &self.history);
->>>>>>> 89f40d09
         let output_buffer_length =
             get_spans("OUTPUT BUFFER LENGTH:", &self.output_buffer.lines.len());
         let scroll = get_spans("SCROLL:", &self.scroll);
