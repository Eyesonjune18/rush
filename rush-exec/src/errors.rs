use std::io::ErrorKind;
use std::path::PathBuf;
use std::{fmt, io};

use thiserror::Error;

/// This is a wrapper for io::Error to add more context than the default Display.
/// It should not be used directly. Use an internal error instead.
#[derive(Error, Debug)]
pub struct IoError {
    #[from]
    source: io::Error,
}

impl fmt::Display for IoError {
    fn fmt(&self, f: &mut fmt::Formatter<'_>) -> fmt::Result {
        write!(f, "{}", self.source)?;
        if let Some(e) = self.source.get_ref() {
            if let Some(e) = e.source() {
                write!(f, " because: {}", e)?;
            }
        }
        Ok(())
    }
}

#[derive(Error, Debug)]
pub enum BuiltinError {
    #[error("Wrong number of arguments: {0}")]
    InvalidArgumentCount(usize),
    #[error("Invalid argument: {0}")]
    InvalidArgument(String),
    #[error("Invalid value for argument: {0}")]
    InvalidValue(String),
    // $ This is way too general
    #[error("Runtime error")]
    FailedToRun,
    #[error("Unable to read Path: {0}")]
    FailedReadingPath(PathBuf),
    #[error("Unable to read file type from path: {0}")]
    FailedReadingFileType(PathBuf),
    #[error("Unable to read file name from path: {0}")]
    FailedReadingFileName(PathBuf),
    #[error("Unable to read dir: {0}")]
    FailedReadingDir(PathBuf),
    #[error("Could not find file.")]
    FileNotFound,
    #[error("Insufficient permissions to read file.")]
    NoReadPermissions,
    /// This variant is a fallthrough, and you should generally prefer a more specific/human-readable error
    #[error("{0}")]
    OtherIoError(#[from] IoError),
}

impl BuiltinError {
    pub fn read_file(source: io::Error) -> Self {
        match source.kind() {
            // unstable: ErrorKind::IsADirectory => Self::OtherIoError(source.into()),
            ErrorKind::NotFound => Self::FileNotFound,
            ErrorKind::PermissionDenied => Self::NoReadPermissions,
            _ => Self::OtherIoError(source.into()),
        }
    }
}

#[derive(Error, Debug)]
pub enum ExecutableError {
    #[error("Path no longer exists: {0}")]
    PathNoLongerExists(PathBuf),
    #[error("Executable failed with exit code: {0}")]
    FailedToExecute(isize),
<<<<<<< HEAD
    /// This variant is a fallthrough, and you should generally prefer a more specific/human-readable error
    #[error("{0}")]
    OtherIoError(#[from] IoError),
}

impl ExecutableError {
    pub fn unexpected(source: io::Error) -> Self {
        Self::OtherIoError(source.into())
    }
=======
    #[error("Failed to parse executable stdout: {0}")]
    FailedToParseStdout(String),
    #[error("Failed to parse executable stderr: {0}")]
    FailedToParseStderr(String),
>>>>>>> 24a5ea0d
}<|MERGE_RESOLUTION|>--- conflicted
+++ resolved
@@ -69,7 +69,10 @@
     PathNoLongerExists(PathBuf),
     #[error("Executable failed with exit code: {0}")]
     FailedToExecute(isize),
-<<<<<<< HEAD
+    #[error("Failed to parse executable stdout: {0}")]
+    FailedToParseStdout(String),
+    #[error("Failed to parse executable stderr: {0}")]
+    FailedToParseStderr(String),
     /// This variant is a fallthrough, and you should generally prefer a more specific/human-readable error
     #[error("{0}")]
     OtherIoError(#[from] IoError),
@@ -79,10 +82,4 @@
     pub fn unexpected(source: io::Error) -> Self {
         Self::OtherIoError(source.into())
     }
-=======
-    #[error("Failed to parse executable stdout: {0}")]
-    FailedToParseStdout(String),
-    #[error("Failed to parse executable stderr: {0}")]
-    FailedToParseStderr(String),
->>>>>>> 24a5ea0d
 }